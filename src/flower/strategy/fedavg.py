--- conflicted
+++ resolved
@@ -110,14 +110,8 @@
             return None
         return weighted_loss_avg(results)
 
-<<<<<<< HEAD
-    def on_centralized_evaluation_result(self, loss: float, acc: float) -> bool:
-        """Stop training depending on centralized evaluation result."""
-        return False
-=======
     def on_conclude_round(
         self, rnd: int, loss: Optional[float], acc: Optional[float]
     ) -> bool:
         """Always continue training."""
-        return True
->>>>>>> de3e1a06
+        return True
# Copyright 2020 Adap GmbH. All Rights Reserved.
#
# Licensed under the Apache License, Version 2.0 (the "License");
# you may not use this file except in compliance with the License.
# You may obtain a copy of the License at
#
#     http://www.apache.org/licenses/LICENSE-2.0
#
# Unless required by applicable law or agreed to in writing, software
# distributed under the License is distributed on an "AS IS" BASIS,
# WITHOUT WARRANTIES OR CONDITIONS OF ANY KIND, either express or implied.
# See the License for the specific language governing permissions and
# limitations under the License.
# ==============================================================================
"""Flower client using TensorFlow for Fashion-MNIST image classification."""


import argparse
from logging import DEBUG
from typing import Callable, Tuple, cast

import numpy as np
import tensorflow as tf

import flower as flwr
from flower.logger import log
from flower_benchmark.dataset import tf_fashion_mnist_partitioned

<<<<<<< HEAD
from . import DEFAULT_GRPC_SERVER_ADDRESS, DEFAULT_GRPC_SERVER_PORT, custom
from .fashion_mnist import build_dataset, keras_evaluate
=======
from . import DEFAULT_GRPC_SERVER_ADDRESS, DEFAULT_GRPC_SERVER_PORT
from .fashion_mnist import build_dataset, custom_fit, keras_evaluate
>>>>>>> de3e1a06

tf.get_logger().setLevel("ERROR")

SEED = 2020


def main() -> None:
    """Load data, create and start FashionMnistClient."""
    parser = argparse.ArgumentParser(description="Flower")
    parser.add_argument(
        "--grpc_server_address",
        type=str,
        default=DEFAULT_GRPC_SERVER_ADDRESS,
        help="gRPC server address (IPv6, default: [::])",
    )
    parser.add_argument(
        "--grpc_server_port",
        type=int,
        default=DEFAULT_GRPC_SERVER_PORT,
        help="gRPC server port (default: 8080)",
    )
    parser.add_argument(
        "--cid", type=str, required=True, help="Client CID (no default)"
    )
    parser.add_argument(
        "--partition", type=int, required=True, help="Partition index (no default)"
    )
    parser.add_argument(
        "--clients", type=int, required=True, help="Number of clients (no default)",
    )
    parser.add_argument(
        "--delay_factor",
        type=float,
        default=0.0,
        help="Delay factor increases the time batches take to compute (default: 0.0)",
    )
    parser.add_argument(
        "--dry_run", type=bool, default=False, help="Dry run (default: False)"
    )
    args = parser.parse_args()

    # Delay factor used to slow down local update computation
    delay_factor = 0.0 if int(args.cid) % 2.0 == 0 else 3.0  # FIXME pass in via args?

    # Load model and data
    model = load_model()
    xy_train, xy_test = load_data(
        partition=args.partition, num_clients=args.clients, dry_run=args.dry_run
    )

    # Start client
<<<<<<< HEAD
    client = FashionMnistClient(args.cid, model, xy_train, xy_test, delay_factor)
=======
    client = FashionMnistClient(args.cid, model, xy_train, xy_test, args.delay_factor)
>>>>>>> de3e1a06
    flwr.app.start_client(args.grpc_server_address, args.grpc_server_port, client)


class FashionMnistClient(flwr.Client):
    """Flower client implementing Fashion-MNIST image classification using TensorFlow/Keras."""

    # pylint: disable-msg=too-many-arguments
    def __init__(
        self,
        cid: str,
        model: tf.keras.Model,
        xy_train: Tuple[np.ndarray, np.ndarray],
        xy_test: Tuple[np.ndarray, np.ndarray],
        delay_factor: float,
    ):
        super().__init__(cid)
        self.model = model
        self.ds_train = build_dataset(
            xy_train[0],
            xy_train[1],
            num_classes=10,
            shuffle_buffer_size=len(xy_train[0]),
            augment=False,
        )
        self.ds_test = build_dataset(
            xy_test[0],
            xy_test[1],
            num_classes=10,
            shuffle_buffer_size=0,
            augment=False,
        )
        self.num_examples_train = len(xy_train[0])
        self.num_examples_test = len(xy_test[0])
        self.delay_factor = delay_factor

    def get_parameters(self) -> flwr.ParametersRes:
        parameters = flwr.weights_to_parameters(self.model.get_weights())
        return flwr.ParametersRes(parameters=parameters)

    def fit(self, ins: flwr.FitIns) -> flwr.FitRes:
        weights: flwr.Weights = flwr.parameters_to_weights(ins[0])
        config = ins[1]
        log(
            DEBUG,
            "fit on %s (examples: %s), config %s",
            self.cid,
            self.num_examples_train,
            config,
        )

        # Training configuration
        # epoch_global = int(config["epoch_global"])
        epochs = int(config["epochs"])
        batch_size = int(config["batch_size"])
        # lr_initial = float(config["lr_initial"])
        # lr_decay = float(config["lr_decay"])
        timeout = int(config["timeout"])

        # Use provided weights to update the local model
        self.model.set_weights(weights)

        # Train the local model using the local dataset
<<<<<<< HEAD
        completed, fit_duration = custom.custom_fit(
=======
        completed, fit_duration, num_examples = custom_fit(
>>>>>>> de3e1a06
            model=self.model,
            dataset=self.ds_train,
            num_epochs=epochs,
            batch_size=batch_size,
            callbacks=[],
            delay_factor=self.delay_factor,
            timeout=timeout,
        )
        log(DEBUG, "client %s had fit_duration %s", self.cid, fit_duration)

        # Return empty update if local update could not be completed in time
        if not completed:
            parameters = flwr.weights_to_parameters([])
<<<<<<< HEAD
            return parameters, self.num_examples_train

        # Return the refined weights and the number of examples used for training
        parameters = flwr.weights_to_parameters(self.model.get_weights())
        num_examples = (
            self.num_examples_train
        )  # FIXME return the actual number of examples used
=======
            return parameters, num_examples

        # Return the refined weights and the number of examples used for training
        parameters = flwr.weights_to_parameters(self.model.get_weights())
>>>>>>> de3e1a06
        return parameters, num_examples

    def evaluate(self, ins: flwr.EvaluateIns) -> flwr.EvaluateRes:
        weights = flwr.parameters_to_weights(ins[0])
        config = ins[1]
        log(
            DEBUG,
            "evaluate on %s (examples: %s), config %s",
            self.cid,
            self.num_examples_test,
            config,
        )

        # Use provided weights to update the local model
        self.model.set_weights(weights)

        # Evaluate the updated model on the local dataset
        loss, _ = keras_evaluate(
            self.model, self.ds_test, batch_size=self.num_examples_test
        )

        # Return the number of evaluation examples and the evaluation result (loss)
        return self.num_examples_test, loss


def load_model(input_shape: Tuple[int, int, int] = (28, 28, 1)) -> tf.keras.Model:
    """Load model for Fashion-MNIST."""
    # Kernel initializer
    kernel_initializer = tf.keras.initializers.glorot_uniform(seed=SEED)

    # Architecture
    inputs = tf.keras.layers.Input(shape=input_shape)
    layers = tf.keras.layers.Conv2D(
        32,
        kernel_size=(5, 5),
        strides=(1, 1),
        kernel_initializer=kernel_initializer,
        padding="same",
        activation="relu",
    )(inputs)
    layers = tf.keras.layers.MaxPool2D(pool_size=(2, 2), strides=(2, 2))(layers)
    layers = tf.keras.layers.Conv2D(
        64,
        kernel_size=(5, 5),
        strides=(1, 1),
        kernel_initializer=kernel_initializer,
        padding="same",
        activation="relu",
    )(layers)
    layers = tf.keras.layers.MaxPool2D(pool_size=(2, 2), strides=(2, 2))(layers)
    layers = tf.keras.layers.Flatten()(layers)
    layers = tf.keras.layers.Dense(
        512, kernel_initializer=kernel_initializer, activation="relu"
    )(layers)

    outputs = tf.keras.layers.Dense(
        10, kernel_initializer=kernel_initializer, activation="softmax"
    )(layers)

    model = tf.keras.Model(inputs=inputs, outputs=outputs)

    # Compile model
    model.compile(
        optimizer=tf.keras.optimizers.Adam(),
        loss=tf.keras.losses.categorical_crossentropy,
        metrics=["accuracy"],
    )

    return model


def get_lr_schedule(
    epoch_global: int, lr_initial: float, lr_decay: float
) -> Callable[[int], float]:
    """Return a schedule which decays the learning rate after each epoch."""

    def lr_schedule(epoch: int) -> float:
        """Learning rate schedule."""
        epoch += epoch_global
        return lr_initial * lr_decay ** epoch

    return lr_schedule


def load_data(
    partition: int, num_clients: int, dry_run: bool
) -> Tuple[Tuple[np.ndarray, np.ndarray], Tuple[np.ndarray, np.ndarray]]:
    """Load partition of randomly shuffled Fashion-MNIST subset."""
    # TODO BENCHMARK: load Fashion-MNIST partition, then run training with two values (high vs low IID fraction, e.g., 0.9 and 0.3)
    # Load training and test data (ignoring the test data for now)
    xy_train, (x_test, y_test) = tf_fashion_mnist_partitioned.load_data(
        iid_fraction=1.0, num_partitions=num_clients
    )
    x_train, y_train = xy_train[partition]

    # Shuffle and take a subset of test partition
    x_test, y_test = shuffle(x_test, y_test, seed=SEED)
    x_test, y_test = get_partition(x_test, y_test, partition, num_clients)

    # Adjust x sets shape for model
    x_train = adjust_x_shape(x_train)
    x_test = adjust_x_shape(x_test)

    # Return a small subset of the data if dry_run is set
    if dry_run:
        return (x_train[0:100], y_train[0:100]), (x_test[0:50], y_test[0:50])
    return (x_train, y_train), (x_test, y_test)


def adjust_x_shape(nda: np.ndarray) -> np.ndarray:
    """Turn shape (x, y, z) into (x, y, z, 1)."""
    nda_adjusted = np.reshape(nda, (nda.shape[0], nda.shape[1], nda.shape[2], 1))
    return cast(np.ndarray, nda_adjusted)


def shuffle(
    x_orig: np.ndarray, y_orig: np.ndarray, seed: int
) -> Tuple[np.ndarray, np.ndarray]:
    """Shuffle x and y in the same way."""
    np.random.seed(seed)
    idx = np.random.permutation(len(x_orig))
    return x_orig[idx], y_orig[idx]


def get_partition(
    x_orig: np.ndarray, y_orig: np.ndarray, partition: int, num_clients: int
) -> Tuple[np.ndarray, np.ndarray]:
    """Return a single partition of an equally partitioned dataset."""
    step_size = len(x_orig) / num_clients
    start_index = int(step_size * partition)
    end_index = int(start_index + step_size)
    return x_orig[start_index:end_index], y_orig[start_index:end_index]


if __name__ == "__main__":
    main()<|MERGE_RESOLUTION|>--- conflicted
+++ resolved
@@ -24,15 +24,9 @@
 
 import flower as flwr
 from flower.logger import log
-from flower_benchmark.dataset import tf_fashion_mnist_partitioned
-
-<<<<<<< HEAD
-from . import DEFAULT_GRPC_SERVER_ADDRESS, DEFAULT_GRPC_SERVER_PORT, custom
-from .fashion_mnist import build_dataset, keras_evaluate
-=======
+
 from . import DEFAULT_GRPC_SERVER_ADDRESS, DEFAULT_GRPC_SERVER_PORT
 from .fashion_mnist import build_dataset, custom_fit, keras_evaluate
->>>>>>> de3e1a06
 
 tf.get_logger().setLevel("ERROR")
 
@@ -74,9 +68,6 @@
     )
     args = parser.parse_args()
 
-    # Delay factor used to slow down local update computation
-    delay_factor = 0.0 if int(args.cid) % 2.0 == 0 else 3.0  # FIXME pass in via args?
-
     # Load model and data
     model = load_model()
     xy_train, xy_test = load_data(
@@ -84,11 +75,7 @@
     )
 
     # Start client
-<<<<<<< HEAD
-    client = FashionMnistClient(args.cid, model, xy_train, xy_test, delay_factor)
-=======
     client = FashionMnistClient(args.cid, model, xy_train, xy_test, args.delay_factor)
->>>>>>> de3e1a06
     flwr.app.start_client(args.grpc_server_address, args.grpc_server_port, client)
 
 
@@ -151,11 +138,7 @@
         self.model.set_weights(weights)
 
         # Train the local model using the local dataset
-<<<<<<< HEAD
-        completed, fit_duration = custom.custom_fit(
-=======
         completed, fit_duration, num_examples = custom_fit(
->>>>>>> de3e1a06
             model=self.model,
             dataset=self.ds_train,
             num_epochs=epochs,
@@ -169,20 +152,10 @@
         # Return empty update if local update could not be completed in time
         if not completed:
             parameters = flwr.weights_to_parameters([])
-<<<<<<< HEAD
-            return parameters, self.num_examples_train
+            return parameters, num_examples
 
         # Return the refined weights and the number of examples used for training
         parameters = flwr.weights_to_parameters(self.model.get_weights())
-        num_examples = (
-            self.num_examples_train
-        )  # FIXME return the actual number of examples used
-=======
-            return parameters, num_examples
-
-        # Return the refined weights and the number of examples used for training
-        parameters = flwr.weights_to_parameters(self.model.get_weights())
->>>>>>> de3e1a06
         return parameters, num_examples
 
     def evaluate(self, ins: flwr.EvaluateIns) -> flwr.EvaluateRes:
@@ -271,15 +244,13 @@
     partition: int, num_clients: int, dry_run: bool
 ) -> Tuple[Tuple[np.ndarray, np.ndarray], Tuple[np.ndarray, np.ndarray]]:
     """Load partition of randomly shuffled Fashion-MNIST subset."""
-    # TODO BENCHMARK: load Fashion-MNIST partition, then run training with two values (high vs low IID fraction, e.g., 0.9 and 0.3)
     # Load training and test data (ignoring the test data for now)
-    xy_train, (x_test, y_test) = tf_fashion_mnist_partitioned.load_data(
-        iid_fraction=1.0, num_partitions=num_clients
-    )
-    x_train, y_train = xy_train[partition]
-
-    # Shuffle and take a subset of test partition
+    (x_train, y_train), (x_test, y_test) = tf.keras.datasets.fashion_mnist.load_data()
+
+    # Take a subset
+    x_train, y_train = shuffle(x_train, y_train, seed=SEED)
     x_test, y_test = shuffle(x_test, y_test, seed=SEED)
+    x_train, y_train = get_partition(x_train, y_train, partition, num_clients)
     x_test, y_test = get_partition(x_test, y_test, partition, num_clients)
 
     # Adjust x sets shape for model
